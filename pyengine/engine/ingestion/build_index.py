import faiss
from enum import Enum, unique


@unique
class INDEXDEVICES(Enum):
    CPU = 0
    GPU = 1
    MULTI_GPU = 2


def FactoryIndex(index_name="DefaultIndex"):
    cls = globals()[index_name]
    return cls  # invoke __init__() by user


class Index():
<<<<<<< HEAD
    def build(self, d, vectors, vector_ids, DEVICE=INDEX_DEVICES.CPU):
=======
    def build(self, d, vectors, DEVICE=INDEXDEVICES.CPU):
>>>>>>> 77a0880a
        pass

    @staticmethod
    def increase(trained_index, vectors):
        trained_index.add((vectors))

    @staticmethod
    def serialize(index):
        writer = faiss.VectorIOWriter()
        faiss.write_index(index, writer)
        array_data = faiss.vector_to_array(writer.data)
        return array_data


class DefaultIndex(Index):
    def __init__(self, *args, **kwargs):
        # maybe need to specif parameters
        pass

<<<<<<< HEAD
    def build(self, d, vectors, vector_ids, DEVICE=INDEX_DEVICES.CPU):
        index = faiss.IndexFlatL2(d) # trained
=======
    def build(self, d, vectors, DEVICE=INDEXDEVICES.CPU):
        index = faiss.IndexFlatL2(d)  # trained
>>>>>>> 77a0880a
        index.add(vectors)
        return index


class LowMemoryIndex(Index):
    def __init__(self, *args, **kwargs):
        self.__nlist = 100
        self.__bytes_per_vector = 8
        self.__bits_per_sub_vector = 8

<<<<<<< HEAD
    def build(d, vectors, vector_ids, DEVICE=INDEX_DEVICES.CPU):
=======
    def build(self, d, vectors, DEVICE=INDEXDEVICES.CPU):
>>>>>>> 77a0880a
        # quantizer = faiss.IndexFlatL2(d)
        # index = faiss.IndexIVFPQ(quantizer, d, self.nlist,
        #                          self.__bytes_per_vector, self.__bits_per_sub_vector)
        # return index
        pass<|MERGE_RESOLUTION|>--- conflicted
+++ resolved
@@ -15,11 +15,7 @@
 
 
 class Index():
-<<<<<<< HEAD
-    def build(self, d, vectors, vector_ids, DEVICE=INDEX_DEVICES.CPU):
-=======
-    def build(self, d, vectors, DEVICE=INDEXDEVICES.CPU):
->>>>>>> 77a0880a
+    def build(self, d, vectors, vector_ids, DEVICE=INDEXDEVICES.CPU):
         pass
 
     @staticmethod
@@ -39,13 +35,8 @@
         # maybe need to specif parameters
         pass
 
-<<<<<<< HEAD
-    def build(self, d, vectors, vector_ids, DEVICE=INDEX_DEVICES.CPU):
-        index = faiss.IndexFlatL2(d) # trained
-=======
-    def build(self, d, vectors, DEVICE=INDEXDEVICES.CPU):
+    def build(self, d, vectors, vector_ids, DEVICE=INDEXDEVICES.CPU):
         index = faiss.IndexFlatL2(d)  # trained
->>>>>>> 77a0880a
         index.add(vectors)
         return index
 
@@ -56,11 +47,7 @@
         self.__bytes_per_vector = 8
         self.__bits_per_sub_vector = 8
 
-<<<<<<< HEAD
-    def build(d, vectors, vector_ids, DEVICE=INDEX_DEVICES.CPU):
-=======
-    def build(self, d, vectors, DEVICE=INDEXDEVICES.CPU):
->>>>>>> 77a0880a
+    def build(d, vectors, vector_ids, DEVICE=INDEXDEVICES.CPU):
         # quantizer = faiss.IndexFlatL2(d)
         # index = faiss.IndexIVFPQ(quantizer, d, self.nlist,
         #                          self.__bytes_per_vector, self.__bits_per_sub_vector)
