--- conflicted
+++ resolved
@@ -3,7 +3,6 @@
 Please mark all change in change log and use the ticket from JIRA.
 # Milvus 0.5.3 (TODO)
 
-<<<<<<< HEAD
 ## Bug
 - \#258 - Bytes type in proto cause big-endian/little-endian problem
 
@@ -16,10 +15,7 @@
 
 ## Task
 
-# Milvus 0.5.2 (2019-11-05)
-=======
 # Milvus 0.5.2 (2019-11-07)
->>>>>>> 7c658f85
 
 ## Bug
 - \#194 - Search faild: message="Table file doesn't exist"
